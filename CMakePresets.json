{
  "version": 3,
  "cmakeMinimumRequired": {
    "major": 3,
    "minor": 0,
    "patch": 0
  },
  "configurePresets": [
    {
      "name": "develop",
      "displayName": "development",
      "description": "Enable all experimental features. Do not use plugins, compile everything built-in.",
      "cacheVariables": {
        "CMAKE_BUILD_TYPE": "Debug",
        "BUILD_SHARED_LIBS": "ON",
        "BUILD_TESTING" : "ON",

        "ENABLE_PLUGIN_LOADING" : "OFF",
        "WITH_AOM_DECODER" : "ON",
        "WITH_AOM_DECODER_PLUGIN" : "OFF",
        "WITH_AOM_ENCODER" : "ON",
        "WITH_AOM_ENCODER_PLUGIN" : "OFF",
        "WITH_DAV1D" : "ON",
        "WITH_DAV1D_PLUGIN" : "OFF",
        "WITH_LIBDE265" : "ON",
        "WITH_LIBDE265_PLUGIN" : "OFF",
        "WITH_RAV1E" : "ON",
        "WITH_RAV1E_PLUGIN" : "OFF",
        "WITH_SvtEnc" : "ON",
        "WITH_SvtEnc_PLUGIN" : "OFF",
        "WITH_X265" : "ON",
        "WITH_X265_PLUGIN" : "OFF",
        "WITH_JPEG_DECODER" : "ON",
        "WITH_JPEG_DECODER_PLUGIN" : "OFF",
        "WITH_JPEG_ENCODER" : "ON",
        "WITH_JPEG_ENCODER_PLUGIN" : "OFF",
        "WITH_UNCOMPRESSED_CODEC" : "ON",
        "WITH_KVAZAAR" : "ON",
        "WITH_KVAZAAR_PLUGIN" : "OFF",
        "WITH_OpenJPEG_DECODER" : "ON",
        "WITH_OpenJPEG_DECODER_PLUGIN" : "OFF",
        "WITH_OpenJPEG_ENCODER" : "ON",
<<<<<<< HEAD
        "WITH_OPENJPH_ENCODER" : "ON",
=======
        "WITH_OpenJPEG_ENCODER_PLUGIN" : "OFF",
>>>>>>> 62ffc12a
        "WITH_FFMPEG_DECODER" : "ON",
        "WITH_FFMPEG_DECODER_PLUGIN" : "OFF",

        "WITH_REDUCED_VISIBILITY" : "OFF",
        "WITH_DEFLATE_HEADER_COMPRESSION" : "ON",
        "WITH_LIBSHARPYUV" : "ON",
        "WITH_EXAMPLES": "ON",
        "WITH_FUZZERS": "OFF"
      }
    },
    {
      "name": "release",
      "displayName": "Standard release build",
      "description": "Recommended parameters for a release build.",
      "cacheVariables": {
        "CMAKE_BUILD_TYPE": "Release",
        "BUILD_SHARED_LIBS": "ON",
        "BUILD_TESTING" : "OFF",

        "ENABLE_PLUGIN_LOADING" : "ON",
        "WITH_AOM_DECODER" : "ON",
        "WITH_AOM_DECODER_PLUGIN" : "ON",
        "WITH_AOM_ENCODER" : "ON",
        "WITH_AOM_ENCODER_PLUGIN" : "ON",
        "WITH_DAV1D" : "ON",
        "WITH_DAV1D_PLUGIN" : "ON",
        "WITH_LIBDE265" : "ON",
        "WITH_LIBDE265_PLUGIN" : "ON",
        "WITH_RAV1E" : "ON",
        "WITH_RAV1E_PLUGIN" : "ON",
        "WITH_SvtEnc" : "ON",
        "WITH_SvtEnc_PLUGIN" : "ON",
        "WITH_X265" : "ON",
        "WITH_X265_PLUGIN" : "ON",
        "WITH_JPEG_DECODER" : "ON",
        "WITH_JPEG_DECODER_PLUGIN" : "ON",
        "WITH_JPEG_ENCODER" : "ON",
        "WITH_JPEG_ENCODER_PLUGIN" : "ON",
        "WITH_UNCOMPRESSED_CODEC" : "ON",
        "WITH_KVAZAAR" : "ON",
        "WITH_KVAZAAR_PLUGIN" : "ON",
        "WITH_OpenJPEG_DECODER" : "ON",
        "WITH_OpenJPEG_DECODER_PLUGIN" : "ON",
        "WITH_OpenJPEG_ENCODER" : "ON",
        "WITH_OpenJPEG_ENCODER_PLUGIN" : "ON",
        "WITH_FFMPEG_DECODER" : "ON",
        "WITH_FFMPEG_DECODER_PLUGIN" : "ON",

        "WITH_REDUCED_VISIBILITY" : "ON",
        "WITH_DEFLATE_HEADER_COMPRESSION" : "ON",
        "WITH_LIBSHARPYUV" : "ON",
        "WITH_EXAMPLES": "ON",
        "WITH_FUZZERS": "OFF"
      }
    },
    {
      "name": "release-noplugins",
      "displayName": "Release build without plugins",
      "description": "Release without plugins with minimal configuration for HEIC and AVIF.",
      "cacheVariables": {
        "CMAKE_BUILD_TYPE": "Release",
        "BUILD_SHARED_LIBS": "ON",
        "BUILD_TESTING" : "OFF",

        "ENABLE_PLUGIN_LOADING" : "OFF",
        "WITH_AOM_DECODER" : "ON",
        "WITH_AOM_ENCODER" : "ON",
        "WITH_DAV1D" : "OFF",
        "WITH_LIBDE265" : "ON",
        "WITH_RAV1E" : "OFF",
        "WITH_SvtEnc" : "OFF",
        "WITH_X265" : "ON",
        "WITH_JPEG_DECODER" : "OFF",
        "WITH_JPEG_ENCODER" : "OFF",
        "WITH_UNCOMPRESSED_CODEC" : "OFF",
        "WITH_KVAZAAR" : "OFF",
        "WITH_OpenJPEG_DECODER" : "OFF",
        "WITH_OpenJPEG_ENCODER" : "OFF",
        "WITH_FFMPEG_DECODER" : "OFF",

        "WITH_REDUCED_VISIBILITY" : "ON",
        "WITH_DEFLATE_HEADER_COMPRESSION" : "OFF",
        "WITH_LIBSHARPYUV" : "ON",
        "WITH_EXAMPLES": "ON",
        "WITH_FUZZERS": "OFF"
      }
    },
    {
      "name": "testing",
      "displayName": "Tests",
      "description": "For running the tests",
      "cacheVariables": {
        "CMAKE_BUILD_TYPE": "Debug",
        "ENABLE_PLUGIN_LOADING" : "OFF",
        "BUILD_TESTING" : "ON",
        "WITH_REDUCED_VISIBILITY" : "OFF"
      }
    },
    {
      "name": "fuzzing",
      "inherits": "release",
      "displayName": "Fuzzing",
      "description": "For running the fuzzers",
      "cacheVariables": {
        "CMAKE_BUILD_TYPE": "Debug",
        "BUILD_SHARED_LIBS": "OFF",
        "BUILD_TESTING" : "OFF",
        "WITH_FUZZERS" : "ON",
        "WITH_EXAMPLES" : "OFF",
        "ENABLE_PLUGIN_LOADING" : "OFF",
        "WITH_REDUCED_VISIBILITY" : "OFF"
      }
    }
  ]
}<|MERGE_RESOLUTION|>--- conflicted
+++ resolved
@@ -40,11 +40,7 @@
         "WITH_OpenJPEG_DECODER" : "ON",
         "WITH_OpenJPEG_DECODER_PLUGIN" : "OFF",
         "WITH_OpenJPEG_ENCODER" : "ON",
-<<<<<<< HEAD
-        "WITH_OPENJPH_ENCODER" : "ON",
-=======
         "WITH_OpenJPEG_ENCODER_PLUGIN" : "OFF",
->>>>>>> 62ffc12a
         "WITH_FFMPEG_DECODER" : "ON",
         "WITH_FFMPEG_DECODER_PLUGIN" : "OFF",
 
@@ -90,6 +86,7 @@
         "WITH_OpenJPEG_DECODER_PLUGIN" : "ON",
         "WITH_OpenJPEG_ENCODER" : "ON",
         "WITH_OpenJPEG_ENCODER_PLUGIN" : "ON",
+        "WITH_OPENJPH_ENCODER" : "ON",
         "WITH_FFMPEG_DECODER" : "ON",
         "WITH_FFMPEG_DECODER_PLUGIN" : "ON",
 
