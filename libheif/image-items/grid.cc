--- conflicted
+++ resolved
@@ -466,8 +466,6 @@
   tiling.num_columns = gridspec.get_columns();
   tiling.num_rows = gridspec.get_rows();
 
-<<<<<<< HEAD
-=======
   auto tile_ids = get_grid_tiles();
   if (!tile_ids.empty() && tile_ids[0] != 0) {
     heif_item_id tile0_id = tile_ids[0];
@@ -480,7 +478,6 @@
     tiling.tile_height = 0;
   }
 
->>>>>>> 8096b4d9
   tiling.image_width = gridspec.get_width();
   tiling.image_height = gridspec.get_height();
   tiling.number_of_extra_dimensions = 0;
