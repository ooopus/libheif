--- conflicted
+++ resolved
@@ -253,14 +253,12 @@
   // The value for the given parameter is not in the valid range.
   heif_suberror_Invalid_parameter_value = 2006,
 
-<<<<<<< HEAD
-  // Image reference cycle found in iref
-  heif_suberror_Item_reference_cycle = 2007,
-
-=======
   // Error in property specification
   heif_suberror_Invalid_property = 2007,
->>>>>>> 73e9f0bf
+
+  // Image reference cycle found in iref
+  heif_suberror_Item_reference_cycle = 2008,
+
 
   // --- Unsupported_feature ---
 
