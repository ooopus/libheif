--- conflicted
+++ resolved
@@ -229,7 +229,6 @@
   // Invalid specification of region item
   heif_suberror_Invalid_region_data = 136,
 
-<<<<<<< HEAD
   // Image has no ispe property
   heif_suberror_No_ispe_property = 137,
 
@@ -239,9 +238,8 @@
 
   // Invalid JPEG 2000 codestream - usually a missing marker
   heif_suberror_Invalid_J2K_codestream = 140,
-=======
-  heif_suberror_No_vvcC_box = 137,
->>>>>>> e2bbc5b0
+
+  heif_suberror_No_vvcC_box = 141,
 
 
   // --- Memory_allocation_error ---
