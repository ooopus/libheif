/*
 * HEIF codec.
 * Copyright (c) 2017 struktur AG, Dirk Farin <farin@struktur.de>
 *
 * This file is part of libheif.
 *
 * libheif is free software: you can redistribute it and/or modify
 * it under the terms of the GNU Lesser General Public License as
 * published by the Free Software Foundation, either version 3 of
 * the License, or (at your option) any later version.
 *
 * libheif is distributed in the hope that it will be useful,
 * but WITHOUT ANY WARRANTY; without even the implied warranty of
 * MERCHANTABILITY or FITNESS FOR A PARTICULAR PURPOSE.  See the
 * GNU Lesser General Public License for more details.
 *
 * You should have received a copy of the GNU Lesser General Public License
 * along with libheif.  If not, see <http://www.gnu.org/licenses/>.
 */

#include "heif_file.h"
#include "heif_image.h"

#include <fstream>
#include <limits>
#include <sstream>
#include <utility>
#include <string.h>

#include <assert.h>

using namespace heif;


HeifFile::HeifFile()
{
}


HeifFile::~HeifFile()
{
}


std::vector<heif_item_id> HeifFile::get_item_IDs() const
{
  std::vector<heif_item_id> IDs;

  for (const auto& infe : m_infe_boxes) {
    IDs.push_back(infe.second->get_item_ID());
  }

  return IDs;
}


Error HeifFile::read_from_file(const char* input_filename)
{
  auto input_stream_istr = std::unique_ptr<std::istream>(new std::ifstream(input_filename, std::ios_base::binary));
  if (!input_stream_istr->good()) {
    std::stringstream sstr;
    sstr << "Error opening file: " << strerror(errno) << " (" << errno << ")\n";
    return Error(heif_error_Input_does_not_exist, heif_suberror_Unspecified, sstr.str());
  }

  auto input_stream = std::make_shared<StreamReader_istream>(std::move(input_stream_istr));
  return read(input_stream);
}



Error HeifFile::read_from_memory(const void* data, size_t size, bool copy)
{
  auto input_stream = std::make_shared<StreamReader_memory>((const uint8_t*)data, size, copy);

  return read(input_stream);
}


Error HeifFile::read(std::shared_ptr<StreamReader> reader)
{
  m_input_stream = reader;

  uint64_t maxSize = std::numeric_limits<int64_t>::max();
  heif::BitstreamRange range(m_input_stream, maxSize);

  Error error = parse_heif_file(range);
  return error;
}


void HeifFile::new_empty_file()
{
  m_input_stream.reset();
  m_top_level_boxes.clear();

  m_ftyp_box = std::make_shared<Box_ftyp>();
  m_hdlr_box = std::make_shared<Box_hdlr>();
  m_meta_box = std::make_shared<Box_meta>();
  m_ipco_box = std::make_shared<Box_ipco>();
  m_ipma_box = std::make_shared<Box_ipma>();
  m_iloc_box = std::make_shared<Box_iloc>();
  m_iinf_box = std::make_shared<Box_iinf>();
  m_iprp_box = std::make_shared<Box_iprp>();
  m_pitm_box = std::make_shared<Box_pitm>();

  m_meta_box->append_child_box(m_hdlr_box);
  m_meta_box->append_child_box(m_pitm_box);
  m_meta_box->append_child_box(m_iloc_box);
  m_meta_box->append_child_box(m_iinf_box);
  m_meta_box->append_child_box(m_iprp_box);

  m_iprp_box->append_child_box(m_ipco_box);
  m_iprp_box->append_child_box(m_ipma_box);

  m_infe_boxes.clear();

  m_top_level_boxes.push_back(m_ftyp_box);
  m_top_level_boxes.push_back(m_meta_box);
}


void HeifFile::set_brand(heif_compression_format format)
{
  switch (format) {
    case heif_compression_HEVC:
      m_ftyp_box->set_major_brand(fourcc("heic"));
      m_ftyp_box->set_minor_version(0);
      m_ftyp_box->add_compatible_brand(fourcc("mif1"));
      m_ftyp_box->add_compatible_brand(fourcc("heic"));
      break;

    case heif_compression_AV1:
      m_ftyp_box->set_major_brand(fourcc("avif"));
      m_ftyp_box->set_minor_version(0);
      m_ftyp_box->add_compatible_brand(fourcc("avif"));
      m_ftyp_box->add_compatible_brand(fourcc("mif1"));
      break;

  default:
    break;
  }
}


void HeifFile::write(StreamWriter& writer)
{
  for (auto& box : m_top_level_boxes) {
    box->derive_box_version_recursive();
    box->write(writer);
  }

  m_iloc_box->write_mdat_after_iloc(writer);
}


std::string HeifFile::debug_dump_boxes() const
{
  std::stringstream sstr;

  bool first=true;

  for (const auto& box : m_top_level_boxes) {
    // dump box content for debugging

    if (first) {
      first = false;
    }
    else {
      sstr << "\n";
    }

    heif::Indent indent;
    sstr << box->dump(indent);
  }

  return sstr.str();
}


Error HeifFile::parse_heif_file(BitstreamRange& range)
{
  // --- read all top-level boxes

  for (;;) {
    std::shared_ptr<Box> box;
    Error error = Box::read(range, &box);

    // When an EOF error is returned, this is not really a fatal exception,
    // but simply the indication that we reached the end of the file.
    if (error != Error::Ok || range.error() || range.eof()) {
      break;
    }

    m_top_level_boxes.push_back(box);


    // extract relevant boxes (ftyp, meta)

    if (box->get_short_type() == fourcc("meta")) {
      m_meta_box = std::dynamic_pointer_cast<Box_meta>(box);
    }

    if (box->get_short_type() == fourcc("ftyp")) {
      m_ftyp_box = std::dynamic_pointer_cast<Box_ftyp>(box);
    }
  }



  // --- check whether this is a HEIF file and its structural format

  if (!m_ftyp_box) {
    return Error(heif_error_Invalid_input,
                 heif_suberror_No_ftyp_box);
  }

  if (!m_ftyp_box->has_compatible_brand(fourcc("heic")) &&
      !m_ftyp_box->has_compatible_brand(fourcc("heix")) &&
<<<<<<< HEAD
      !m_ftyp_box->has_compatible_brand(fourcc("avif"))) {
=======
      !m_ftyp_box->has_compatible_brand(fourcc("mif1"))) {
>>>>>>> a8aea8f6
    std::stringstream sstr;
    sstr << "File does not include any supported brands.\n";

    return Error(heif_error_Unsupported_filetype,
                 heif_suberror_Unspecified,
                 sstr.str());
  }

  if (!m_meta_box) {
    return Error(heif_error_Invalid_input,
                 heif_suberror_No_meta_box);
  }


  m_hdlr_box = std::dynamic_pointer_cast<Box_hdlr>(m_meta_box->get_child_box(fourcc("hdlr")));
  if (!m_hdlr_box) {
    return Error(heif_error_Invalid_input,
                 heif_suberror_No_hdlr_box);
  }

  if (m_hdlr_box->get_handler_type() != fourcc("pict")) {
    return Error(heif_error_Invalid_input,
                 heif_suberror_No_pict_handler);
  }


  // --- find mandatory boxes needed for image decoding

  m_pitm_box = std::dynamic_pointer_cast<Box_pitm>(m_meta_box->get_child_box(fourcc("pitm")));
  if (!m_pitm_box) {
    return Error(heif_error_Invalid_input,
                 heif_suberror_No_pitm_box);
  }

  m_iprp_box = std::dynamic_pointer_cast<Box_iprp>(m_meta_box->get_child_box(fourcc("iprp")));
  if (!m_iprp_box) {
    return Error(heif_error_Invalid_input,
                 heif_suberror_No_iprp_box);
  }

  m_ipco_box = std::dynamic_pointer_cast<Box_ipco>(m_iprp_box->get_child_box(fourcc("ipco")));
  if (!m_ipco_box) {
    return Error(heif_error_Invalid_input,
                 heif_suberror_No_ipco_box);
  }

  m_ipma_box = std::dynamic_pointer_cast<Box_ipma>(m_iprp_box->get_child_box(fourcc("ipma")));
  if (!m_ipma_box) {
    return Error(heif_error_Invalid_input,
                 heif_suberror_No_ipma_box);
  }

  m_iloc_box = std::dynamic_pointer_cast<Box_iloc>(m_meta_box->get_child_box(fourcc("iloc")));
  if (!m_iloc_box) {
    return Error(heif_error_Invalid_input,
                 heif_suberror_No_iloc_box);
  }

  m_idat_box = std::dynamic_pointer_cast<Box_idat>(m_meta_box->get_child_box(fourcc("idat")));

  m_iref_box = std::dynamic_pointer_cast<Box_iref>(m_meta_box->get_child_box(fourcc("iref")));

  m_iinf_box = std::dynamic_pointer_cast<Box_iinf>(m_meta_box->get_child_box(fourcc("iinf")));
  if (!m_iinf_box) {
    return Error(heif_error_Invalid_input,
                 heif_suberror_No_iinf_box);
  }



  // --- build list of images

  std::vector<std::shared_ptr<Box>> infe_boxes = m_iinf_box->get_child_boxes(fourcc("infe"));

  for (auto& box : infe_boxes) {
    std::shared_ptr<Box_infe> infe_box = std::dynamic_pointer_cast<Box_infe>(box);
    if (!infe_box) {
      return Error(heif_error_Invalid_input,
                   heif_suberror_No_infe_box);
    }

    m_infe_boxes.insert( std::make_pair(infe_box->get_item_ID(), infe_box) );
  }

  return Error::Ok;
}


bool HeifFile::image_exists(heif_item_id ID) const
{
  auto image_iter = m_infe_boxes.find(ID);
  return image_iter != m_infe_boxes.end();
}


std::shared_ptr<Box_infe> HeifFile::get_infe(heif_item_id ID) const
{
  // --- get the image from the list of all images

  auto image_iter = m_infe_boxes.find(ID);
  if (image_iter == m_infe_boxes.end()) {
    return nullptr;
  }

  return image_iter->second;
}


std::string HeifFile::get_item_type(heif_item_id ID) const
{
  auto infe_box = get_infe(ID);
  if (!infe_box) {
    return "";
  }

  return infe_box->get_item_type();
}


std::string HeifFile::get_content_type(heif_item_id ID) const
{
  auto infe_box = get_infe(ID);
  if (!infe_box) {
    return "";
  }

  return infe_box->get_content_type();
}


Error HeifFile::get_properties(heif_item_id imageID,
                               std::vector<Box_ipco::Property>& properties) const
{
  if (!m_ipco_box) {
    return Error(heif_error_Invalid_input,
                 heif_suberror_No_ipco_box);
  } else if (!m_ipma_box) {
    return Error(heif_error_Invalid_input,
                 heif_suberror_No_ipma_box);
  }

  return m_ipco_box->get_properties_for_item_ID(imageID, m_ipma_box, properties);
}


heif_chroma HeifFile::get_image_chroma_from_configuration(heif_item_id imageID) const
{
  // HEVC

  auto box = m_ipco_box->get_property_for_item_ID(imageID, m_ipma_box, fourcc("hvcC"));
  std::shared_ptr<Box_hvcC> hvcC_box = std::dynamic_pointer_cast<Box_hvcC>(box);
  if (hvcC_box) {
    return (heif_chroma)(hvcC_box->get_configuration().chroma_format);
  }


  // AV1

  box = m_ipco_box->get_property_for_item_ID(imageID, m_ipma_box, fourcc("av1C"));
  std::shared_ptr<Box_av1C> av1C_box = std::dynamic_pointer_cast<Box_av1C>(box);
  if (av1C_box) {
    Box_av1C::configuration config = av1C_box->get_configuration();
    if (config.chroma_subsampling_x == 1 &&
        config.chroma_subsampling_y == 1) {
      return heif_chroma_420;
    }
    else if (config.chroma_subsampling_x == 1 &&
             config.chroma_subsampling_y == 0) {
      return heif_chroma_422;
    }
    else if (config.chroma_subsampling_x == 0 &&
             config.chroma_subsampling_y == 0) {
      return heif_chroma_444;
    }
    else {
      return heif_chroma_undefined;
    }
  }


  assert(false);
  return heif_chroma_undefined;
}


int HeifFile::get_luma_bits_per_pixel_from_configuration(heif_item_id imageID) const
{
  // HEVC

  auto box = m_ipco_box->get_property_for_item_ID(imageID, m_ipma_box, fourcc("hvcC"));
  std::shared_ptr<Box_hvcC> hvcC_box = std::dynamic_pointer_cast<Box_hvcC>(box);
  if (hvcC_box) {
    return hvcC_box->get_configuration().bit_depth_luma;
  }

  // AV1

  box = m_ipco_box->get_property_for_item_ID(imageID, m_ipma_box, fourcc("av1C"));
  std::shared_ptr<Box_av1C> av1C_box = std::dynamic_pointer_cast<Box_av1C>(box);
  if (av1C_box) {
    Box_av1C::configuration config = av1C_box->get_configuration();
    if (!config.high_bitdepth) {
      return 8;
    }
    else if (config.twelve_bit) {
      return 12;
    }
    else {
      return 10;
    }
  }

  assert(false);
  return -1;
}


int HeifFile::get_chroma_bits_per_pixel_from_configuration(heif_item_id imageID) const
{
  // HEVC

  auto box = m_ipco_box->get_property_for_item_ID(imageID, m_ipma_box, fourcc("hvcC"));
  std::shared_ptr<Box_hvcC> hvcC_box = std::dynamic_pointer_cast<Box_hvcC>(box);
  if (hvcC_box) {
    return hvcC_box->get_configuration().bit_depth_chroma;
  }

  // AV1

  box = m_ipco_box->get_property_for_item_ID(imageID, m_ipma_box, fourcc("av1C"));
  std::shared_ptr<Box_av1C> av1C_box = std::dynamic_pointer_cast<Box_av1C>(box);
  if (av1C_box) {
    Box_av1C::configuration config = av1C_box->get_configuration();
    if (!config.high_bitdepth) {
      return 8;
    }
    else if (config.twelve_bit) {
      return 12;
    }
    else {
      return 10;
    }
  }

  assert(false);
  return -1;
}


Error HeifFile::get_compressed_image_data(heif_item_id ID, std::vector<uint8_t>* data) const
{
#if ENABLE_PARALLEL_TILE_DECODING
  std::lock_guard<std::mutex> guard(m_read_mutex);
#endif

  if (!image_exists(ID)) {
    return Error(heif_error_Usage_error,
                 heif_suberror_Nonexisting_item_referenced);
  }

  auto infe_box = get_infe(ID);
  if (!infe_box) {
    return Error(heif_error_Usage_error,
                 heif_suberror_Nonexisting_item_referenced);
  }


  std::string item_type = infe_box->get_item_type();
  std::string content_type = infe_box->get_content_type();

  // --- get coded image data pointers

  auto items = m_iloc_box->get_items();
  const Box_iloc::Item* item = nullptr;
  for (const auto& i : items) {
    if (i.item_ID == ID) {
      item = &i;
      break;
    }
  }
  if (!item) {
    std::stringstream sstr;
    sstr << "Item with ID " << ID << " has no compressed data";

    return Error(heif_error_Invalid_input,
                 heif_suberror_No_item_data,
                 sstr.str());
  }

  Error error = Error(heif_error_Unsupported_feature,
                      heif_suberror_Unsupported_codec);
  if (item_type == "hvc1") {
    // --- --- --- HEVC

    // --- get properties for this image

    std::vector<Box_ipco::Property> properties;
    Error err = m_ipco_box->get_properties_for_item_ID(ID, m_ipma_box, properties);
    if (err) {
      return err;
    }

    // --- get codec configuration

    std::shared_ptr<Box_hvcC> hvcC_box;
    for (auto& prop : properties) {
      if (prop.property->get_short_type() == fourcc("hvcC")) {
        hvcC_box = std::dynamic_pointer_cast<Box_hvcC>(prop.property);
        if (hvcC_box) {
          break;
        }
      }
    }

    if (!hvcC_box) {
      // Should always have an hvcC box, because we are checking this in
      // heif_context::interpret_heif_file()
      assert(false);
      return Error(heif_error_Invalid_input,
                   heif_suberror_No_hvcC_box);
    } else if (!hvcC_box->get_headers(data)) {
      return Error(heif_error_Invalid_input,
                   heif_suberror_No_item_data);
    }

    error = m_iloc_box->read_data(*item, m_input_stream, m_idat_box, data);
  } else if (item_type == "av01") {
    // --- --- --- AV1

    // --- get properties for this image

    std::vector<Box_ipco::Property> properties;
    Error err = m_ipco_box->get_properties_for_item_ID(ID, m_ipma_box, properties);
    if (err) {
      return err;
    }

    // --- get codec configuration

    std::shared_ptr<Box_av1C> av1C_box;
    for (auto& prop : properties) {
      if (prop.property->get_short_type() == fourcc("av1C")) {
        av1C_box = std::dynamic_pointer_cast<Box_av1C>(prop.property);
        if (av1C_box) {
          break;
        }
      }
    }

    if (!av1C_box) {
      // Should always have an hvcC box, because we are checking this in
      // heif_context::interpret_heif_file()
      assert(false);
      return Error(heif_error_Invalid_input,
                   heif_suberror_No_hvcC_box);
    } else if (!av1C_box->get_headers(data)) {
      return Error(heif_error_Invalid_input,
                   heif_suberror_No_item_data);
    }

    error = m_iloc_box->read_data(*item, m_input_stream, m_idat_box, data);
  } else if (true ||  // fallback case for all kinds of generic metadata (e.g. 'iptc')
	     item_type == "grid" ||
             item_type == "iovl" ||
             item_type == "Exif" ||
             (item_type == "mime" && content_type=="application/rdf+xml")) {
    error = m_iloc_box->read_data(*item, m_input_stream, m_idat_box, data);
  }

  if (error != Error::Ok) {
    return error;
  }

  return Error::Ok;
}


heif_item_id HeifFile::get_unused_item_id() const
{
  for (heif_item_id id = 1;
       ;
       id++) {

    bool id_exists = false;

    for (const auto& infe : m_infe_boxes) {
      if (infe.second->get_item_ID() == id) {
        id_exists = true;
        break;
      }
    }

    if (!id_exists) {
      return id;
    }
  }

  assert(false); // should never be reached
  return 0;
}


heif_item_id HeifFile::add_new_image(const char* item_type)
{
  auto box = add_new_infe_box(item_type);
  return box->get_item_ID();
}


std::shared_ptr<Box_infe> HeifFile::add_new_infe_box(const char* item_type)
{
  heif_item_id id = get_unused_item_id();

  auto infe = std::make_shared<Box_infe>();
  infe->set_item_ID(id);
  infe->set_hidden_item(false);
  infe->set_item_type(item_type);

  m_infe_boxes[id] = infe;
  m_iinf_box->append_child_box(infe);

  return infe;
}


void HeifFile::add_ispe_property(heif_item_id id, uint32_t width, uint32_t height)
{
  auto ispe = std::make_shared<Box_ispe>();
  ispe->set_size(width,height);

  int index = m_ipco_box->append_child_box(ispe);

  m_ipma_box->add_property_for_item_ID(id, Box_ipma::PropertyAssociation { false, uint16_t(index+1) });
}

void HeifFile::add_hvcC_property(heif_item_id id)
{
  auto hvcC = std::make_shared<Box_hvcC>();
  int index = m_ipco_box->append_child_box(hvcC);

  m_ipma_box->add_property_for_item_ID(id, Box_ipma::PropertyAssociation { true, uint16_t(index+1) });
}


Error HeifFile::append_hvcC_nal_data(heif_item_id id, const std::vector<uint8_t>& nal_data)
{
  auto hvcC = std::dynamic_pointer_cast<Box_hvcC>(m_ipco_box->get_property_for_item_ID(id,
                                                                                       m_ipma_box,
                                                                                       fourcc("hvcC")));

  if (hvcC) {
    hvcC->append_nal_data(nal_data);
    return Error::Ok;
  }
  else {
    // Should always have an hvcC box, because we are checking this in
    // heif_context::interpret_heif_file()
    assert(false);
    return Error(heif_error_Usage_error,
                 heif_suberror_No_hvcC_box);
  }
}


Error HeifFile::set_hvcC_configuration(heif_item_id id, const Box_hvcC::configuration& config)
{
  auto hvcC = std::dynamic_pointer_cast<Box_hvcC>(m_ipco_box->get_property_for_item_ID(id,
                                                                                       m_ipma_box,
                                                                                       fourcc("hvcC")));

  if (hvcC) {
    hvcC->set_configuration(config);
    return Error::Ok;
  }
  else {
    return Error(heif_error_Usage_error,
                 heif_suberror_No_hvcC_box);
  }
}



Error HeifFile::append_hvcC_nal_data(heif_item_id id, const uint8_t* data, size_t size)
{
  std::vector<Box_ipco::Property> properties;

  auto hvcC = std::dynamic_pointer_cast<Box_hvcC>(m_ipco_box->get_property_for_item_ID(id,
                                                                                       m_ipma_box,
                                                                                       fourcc("hvcC")));

  if (hvcC) {
    hvcC->append_nal_data(data,size);
    return Error::Ok;
  }
  else {
    return Error(heif_error_Usage_error,
                 heif_suberror_No_hvcC_box);
  }
}


void HeifFile::add_av1C_property(heif_item_id id)
{
  auto av1C = std::make_shared<Box_av1C>();
  int index = m_ipco_box->append_child_box(av1C);

  m_ipma_box->add_property_for_item_ID(id, Box_ipma::PropertyAssociation { true, uint16_t(index+1) });
}


Error HeifFile::set_av1C_configuration(heif_item_id id, const Box_av1C::configuration& config)
{
  auto av1C = std::dynamic_pointer_cast<Box_av1C>(m_ipco_box->get_property_for_item_ID(id,
                                                                                       m_ipma_box,
                                                                                       fourcc("av1C")));

  if (av1C) {
    av1C->set_configuration(config);
    return Error::Ok;
  }
  else {
    return Error(heif_error_Usage_error,
                 heif_suberror_No_av1C_box);
  }
}


void HeifFile::append_iloc_data(heif_item_id id, const std::vector<uint8_t>& nal_packets)
{
  m_iloc_box->append_data(id, nal_packets);
}

void HeifFile::append_iloc_data_with_4byte_size(heif_item_id id, const uint8_t* data, size_t size)
{
  std::vector<uint8_t> nal;
  nal.resize(size + 4);

  nal[0] = (uint8_t)((size>>24) & 0xFF);
  nal[1] = (uint8_t)((size>>16) & 0xFF);
  nal[2] = (uint8_t)((size>> 8) & 0xFF);
  nal[3] = (uint8_t)((size>> 0) & 0xFF);

  memcpy(nal.data()+4, data, size);

  append_iloc_data(id, nal);
}

void HeifFile::set_primary_item_id(heif_item_id id)
{
  m_pitm_box->set_item_ID(id);
}

void HeifFile::add_iref_reference(uint32_t type, heif_item_id from,
                                  std::vector<heif_item_id> to)
{
  if (!m_iref_box) {
    m_iref_box = std::make_shared<Box_iref>();
    m_meta_box->append_child_box(m_iref_box);
  }

  m_iref_box->add_reference(type,from,to);
}

void HeifFile::set_auxC_property(heif_item_id id, std::string type)
{
  auto auxC = std::make_shared<Box_auxC>();
  auxC->set_aux_type(type);

  int index = m_ipco_box->append_child_box(auxC);

  m_ipma_box->add_property_for_item_ID(id, Box_ipma::PropertyAssociation { true, uint16_t(index+1) });
}

void HeifFile::set_color_profile(heif_item_id id, const std::shared_ptr<const color_profile> profile)
{
  auto colr = std::make_shared<Box_colr>();
  colr->set_color_profile(profile);

  int index = m_ipco_box->append_child_box(colr);
  m_ipma_box->add_property_for_item_ID(id, Box_ipma::PropertyAssociation { true, uint16_t(index+1) });
}<|MERGE_RESOLUTION|>--- conflicted
+++ resolved
@@ -217,11 +217,8 @@
 
   if (!m_ftyp_box->has_compatible_brand(fourcc("heic")) &&
       !m_ftyp_box->has_compatible_brand(fourcc("heix")) &&
-<<<<<<< HEAD
+      !m_ftyp_box->has_compatible_brand(fourcc("mif1")) &&
       !m_ftyp_box->has_compatible_brand(fourcc("avif"))) {
-=======
-      !m_ftyp_box->has_compatible_brand(fourcc("mif1"))) {
->>>>>>> a8aea8f6
     std::stringstream sstr;
     sstr << "File does not include any supported brands.\n";
 
