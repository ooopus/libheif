--- conflicted
+++ resolved
@@ -161,16 +161,12 @@
                                  const struct heif_encoding_options* options,
                                  enum heif_image_input_class input_class);
 
-<<<<<<< HEAD
       Error encode_image_as_av1(std::shared_ptr<HeifPixelImage> image,
                                 struct heif_encoder* encoder,
                                 const struct heif_encoding_options* options,
                                 enum heif_image_input_class input_class);
 
-      std::shared_ptr<color_profile> get_color_profile() const { return m_color_profile; }
-=======
       std::shared_ptr<const color_profile> get_color_profile() const { return m_color_profile; }
->>>>>>> cbb5e192
 
       void set_color_profile(std::shared_ptr<const color_profile> profile) { m_color_profile = profile; };
 
