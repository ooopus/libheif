/*
 * HEIF codec.
 * Copyright (c) 2023 Dirk Farin <dirk.farin@gmail.com>
 *
 * This file is part of libheif.
 *
 * libheif is free software: you can redistribute it and/or modify
 * it under the terms of the GNU Lesser General Public License as
 * published by the Free Software Foundation, either version 3 of
 * the License, or (at your option) any later version.
 *
 * libheif is distributed in the hope that it will be useful,
 * but WITHOUT ANY WARRANTY; without even the implied warranty of
 * MERCHANTABILITY or FITNESS FOR A PARTICULAR PURPOSE.  See the
 * GNU Lesser General Public License for more details.
 *
 * You should have received a copy of the GNU Lesser General Public License
 * along with libheif.  If not, see <http://www.gnu.org/licenses/>.
 */

#include "unc_codec.h"

#include "common_utils.h"
#include "context.h"
#include "error.h"
#include "libheif/heif.h"
#include "unc_types.h"
#include "unc_boxes.h"

#include "decoder_abstract.h"
#include "decoder_component_interleave.h"
#include "decoder_pixel_interleave.h"
#include "decoder_mixed_interleave.h"
#include "decoder_row_interleave.h"
#include "decoder_tile_component_interleave.h"

#include <algorithm>
#include <map>
#include <iostream>
#include <cassert>
#include "security_limits.h"


bool isKnownUncompressedFrameConfigurationBoxProfile(const std::shared_ptr<const Box_uncC>& uncC)
{
  return ((uncC != nullptr) && (uncC->get_version() == 1) && ((uncC->get_profile() == fourcc("rgb3")) || (uncC->get_profile() == fourcc("rgba")) || (uncC->get_profile() == fourcc("abgr"))));
}


static Error uncompressed_image_type_is_supported(const std::shared_ptr<const Box_uncC>& uncC,
                                                  const std::shared_ptr<const Box_cmpd>& cmpd)
{
  if (isKnownUncompressedFrameConfigurationBoxProfile(uncC)) {
    return Error::Ok;
  }
  if (!cmpd) {
    return Error(heif_error_Unsupported_feature,
                 heif_suberror_Unsupported_data_version,
                 "Missing required cmpd box (no match in uncC box) for uncompressed codec");
  }

  for (Box_uncC::Component component : uncC->get_components()) {
    uint16_t component_index = component.component_index;
    uint16_t component_type = cmpd->get_components()[component_index].component_type;
    if ((component_type > 7) && (component_type != component_type_padded) && (component_type != component_type_filter_array)) {
      std::stringstream sstr;
      sstr << "Uncompressed image with component_type " << ((int) component_type) << " is not implemented yet";
      return Error(heif_error_Unsupported_feature,
                   heif_suberror_Unsupported_data_version,
                   sstr.str());
    }

    if ((component.component_bit_depth > 16)) {
      std::stringstream sstr;
      sstr << "Uncompressed image with component_bit_depth " << ((int) component.component_bit_depth) << " is not implemented yet";
      return Error(heif_error_Unsupported_feature,
                   heif_suberror_Unsupported_data_version,
                   sstr.str());
    }
    if (component.component_format != component_format_unsigned) {
      std::stringstream sstr;
      sstr << "Uncompressed image with component_format " << ((int) component.component_format) << " is not implemented yet";
      return Error(heif_error_Unsupported_feature,
                   heif_suberror_Unsupported_data_version,
                   sstr.str());
    }
    if (component.component_align_size > 2) {
      std::stringstream sstr;
      sstr << "Uncompressed image with component_align_size " << ((int) component.component_align_size) << " is not implemented yet";
      return Error(heif_error_Unsupported_feature,
                   heif_suberror_Unsupported_data_version,
                   sstr.str());
    }
  }
  if ((uncC->get_sampling_type() != sampling_mode_no_subsampling)
      && (uncC->get_sampling_type() != sampling_mode_422)
      && (uncC->get_sampling_type() != sampling_mode_420)
      ) {
    std::stringstream sstr;
    sstr << "Uncompressed sampling_type of " << ((int) uncC->get_sampling_type()) << " is not implemented yet";
    return Error(heif_error_Unsupported_feature,
                 heif_suberror_Unsupported_data_version,
                 sstr.str());
  }
  if ((uncC->get_interleave_type() != interleave_mode_component)
      && (uncC->get_interleave_type() != interleave_mode_pixel)
      && (uncC->get_interleave_type() != interleave_mode_mixed)
      && (uncC->get_interleave_type() != interleave_mode_row)
      && (uncC->get_interleave_type() != interleave_mode_tile_component)
      ) {
    std::stringstream sstr;
    sstr << "Uncompressed interleave_type of " << ((int) uncC->get_interleave_type()) << " is not implemented yet";
    return Error(heif_error_Unsupported_feature,
                 heif_suberror_Unsupported_data_version,
                 sstr.str());
  }
  // Validity checks per ISO/IEC 23001-17 Section 5.2.1.5.3
  if (uncC->get_sampling_type() == sampling_mode_422) {
    // We check Y Cb and Cr appear in the chroma test
    // TODO: error for tile width not multiple of 2
    if ((uncC->get_interleave_type() != interleave_mode_component)
        && (uncC->get_interleave_type() != interleave_mode_mixed)
        && (uncC->get_interleave_type() != interleave_mode_multi_y)) {
      std::stringstream sstr;
      sstr << "YCbCr 4:2:2 subsampling is only valid with component, mixed or multi-Y interleave mode (ISO/IEC 23001-17 5.2.1.5.3).";
      return Error(heif_error_Invalid_input,
                   heif_suberror_Invalid_parameter_value,
                   sstr.str());
    }
    if ((uncC->get_row_align_size() != 0) && (uncC->get_interleave_type() == interleave_mode_component)) {
      if (uncC->get_row_align_size() % 2 != 0) {
        std::stringstream sstr;
        sstr << "YCbCr 4:2:2 subsampling with component interleave requires row_align_size to be a multiple of 2 (ISO/IEC 23001-17 5.2.1.5.3).";
        return Error(heif_error_Invalid_input,
                     heif_suberror_Invalid_parameter_value,
                     sstr.str());
      }
    }
    if (uncC->get_tile_align_size() != 0) {
      if (uncC->get_tile_align_size() % 2 != 0) {
        std::stringstream sstr;
        sstr << "YCbCr 4:2:2 subsampling requires tile_align_size to be a multiple of 2 (ISO/IEC 23001-17 5.2.1.5.3).";
        return Error(heif_error_Invalid_input,
                     heif_suberror_Invalid_parameter_value,
                     sstr.str());
      }
    }
  }
  // Validity checks per ISO/IEC 23001-17 Section 5.2.1.5.4
  if (uncC->get_sampling_type() == sampling_mode_422) {
    // We check Y Cb and Cr appear in the chroma test
    // TODO: error for tile width not multiple of 2
    if ((uncC->get_interleave_type() != interleave_mode_component)
        && (uncC->get_interleave_type() != interleave_mode_mixed)) {
      std::stringstream sstr;
      sstr << "YCbCr 4:2:0 subsampling is only valid with component or mixed interleave mode (ISO/IEC 23001-17 5.2.1.5.4).";
      return Error(heif_error_Invalid_input,
                   heif_suberror_Invalid_parameter_value,
                   sstr.str());
    }
    if ((uncC->get_row_align_size() != 0) && (uncC->get_interleave_type() == interleave_mode_component)) {
      if (uncC->get_row_align_size() % 2 != 0) {
        std::stringstream sstr;
        sstr << "YCbCr 4:2:2 subsampling with component interleave requires row_align_size to be a multiple of 2 (ISO/IEC 23001-17 5.2.1.5.4).";
        return Error(heif_error_Invalid_input,
                     heif_suberror_Invalid_parameter_value,
                     sstr.str());
      }
    }
    if (uncC->get_tile_align_size() != 0) {
      if (uncC->get_tile_align_size() % 4 != 0) {
        std::stringstream sstr;
        sstr << "YCbCr 4:2:2 subsampling requires tile_align_size to be a multiple of 4 (ISO/IEC 23001-17 5.2.1.5.3).";
        return Error(heif_error_Invalid_input,
                     heif_suberror_Invalid_parameter_value,
                     sstr.str());
      }
    }
  }
  if ((uncC->get_interleave_type() == interleave_mode_mixed) && (uncC->get_sampling_type() == sampling_mode_no_subsampling)) {
    std::stringstream sstr;
    sstr << "Interleave interleave mode is not valid with subsampling mode (ISO/IEC 23001-17 5.2.1.6.4).";
    return Error(heif_error_Invalid_input,
                 heif_suberror_Invalid_parameter_value,
                 sstr.str());
  }
  if ((uncC->get_interleave_type() == interleave_mode_multi_y)
      && ((uncC->get_sampling_type() != sampling_mode_422) && (uncC->get_sampling_type() != sampling_mode_411))) {
    std::stringstream sstr;
    sstr << "Multi-Y interleave mode is only valid with 4:2:2 and 4:1:1 subsampling modes (ISO/IEC 23001-17 5.2.1.6.7).";
    return Error(heif_error_Invalid_input,
                 heif_suberror_Invalid_parameter_value,
                 sstr.str());
  }
  // TODO: throw error if mixed and Cb and Cr are not adjacent.

  if (uncC->get_block_size() != 0) {
    std::stringstream sstr;
    sstr << "Uncompressed block_size of " << ((int) uncC->get_block_size()) << " is not implemented yet";
    return Error(heif_error_Unsupported_feature,
                 heif_suberror_Unsupported_data_version,
                 sstr.str());
  }

  if (uncC->is_components_little_endian()) {
    const auto& comps = uncC->get_components();
    bool all_8_bit = std::all_of(comps.begin(), comps.end(),
                                 [](const Box_uncC::Component& c) { return c.component_bit_depth==8; });
    if (!all_8_bit) {
      return Error(heif_error_Unsupported_feature,
                   heif_suberror_Unsupported_data_version,
                   "Uncompressed components_little_endian == 1 is not implemented yet");
    }
  }

  if (uncC->is_block_pad_lsb()) {
    return Error(heif_error_Unsupported_feature,
                 heif_suberror_Unsupported_data_version,
                 "Uncompressed block_pad_lsb == 1 is not implemented yet");
  }
  if (uncC->is_block_little_endian()) {
    return Error(heif_error_Unsupported_feature,
                 heif_suberror_Unsupported_data_version,
                 "Uncompressed block_little_endian == 1 is not implemented yet");
  }
  if (uncC->is_block_reversed()) {
    return Error(heif_error_Unsupported_feature,
                 heif_suberror_Unsupported_data_version,
                 "Uncompressed block_reversed == 1 is not implemented yet");
  }
  if ((uncC->get_pixel_size() != 0) && ((uncC->get_interleave_type() != interleave_mode_pixel) && (uncC->get_interleave_type() != interleave_mode_multi_y))) {
    std::stringstream sstr;
    sstr << "Uncompressed pixel_size of " << ((int) uncC->get_pixel_size()) << " is only valid with interleave_type 1 or 5 (ISO/IEC 23001-17 5.2.1.7)";
    return Error(heif_error_Invalid_input,
                 heif_suberror_Invalid_parameter_value,
                 sstr.str());
  }
  return Error::Ok;
}


Error UncompressedImageCodec::get_heif_chroma_uncompressed(const std::shared_ptr<const Box_uncC>& uncC,
                                                           const std::shared_ptr<const Box_cmpd>& cmpd,
                                                           heif_chroma* out_chroma, heif_colorspace* out_colourspace,
                                                           bool* out_has_alpha)
{
  bool dummy_has_alpha;
  if (out_has_alpha == nullptr) {
    out_has_alpha = &dummy_has_alpha;
  }

  *out_chroma = heif_chroma_undefined;
  *out_colourspace = heif_colorspace_undefined;
  *out_has_alpha = false;

  Error error = check_header_validity(std::nullopt, cmpd, uncC);
  if (error) {
    return error;
  }


  if (uncC != nullptr && uncC->get_version() == 1) {
    switch (uncC->get_profile()) {
      case fourcc("rgb3"):
        *out_chroma = heif_chroma_444;
        *out_colourspace = heif_colorspace_RGB;
        *out_has_alpha = false;
        return Error::Ok;

      case fourcc("abgr"):
      case fourcc("rgba"):
        *out_chroma = heif_chroma_444;
        *out_colourspace = heif_colorspace_RGB;
        *out_has_alpha = true;
        return Error::Ok;
<<<<<<< HEAD
=======

      default:
        return Error(heif_error_Unsupported_feature, heif_suberror_Unsupported_image_type,
                     "unci image has unsupported profile");
>>>>>>> 05f478a0
    }
  }


  // each 1-bit represents an existing component in the image
  uint16_t componentSet = 0;

  for (Box_uncC::Component component : uncC->get_components()) {
    uint16_t component_index = component.component_index;
    uint16_t component_type = cmpd->get_components()[component_index].component_type;

    if (component_type > component_type_max_valid) {
      std::stringstream sstr;
      sstr << "a component_type > " << component_type_max_valid << " is not supported";
      return {heif_error_Unsupported_feature, heif_suberror_Invalid_parameter_value, sstr.str()};
    }
    if (component_type == component_type_padded) {
      // not relevant for determining chroma
      continue;
    }
    componentSet |= (1 << component_type);
  }

  *out_has_alpha = (componentSet & (1 << component_type_alpha)) != 0;

  if (componentSet == ((1 << component_type_red) | (1 << component_type_green) | (1 << component_type_blue)) ||
      componentSet == ((1 << component_type_red) | (1 << component_type_green) | (1 << component_type_blue) | (1 << component_type_alpha))) {
    *out_chroma = heif_chroma_444;
    *out_colourspace = heif_colorspace_RGB;
  }

  if (componentSet == ((1 << component_type_Y) | (1 << component_type_Cb) | (1 << component_type_Cr))) {
    switch (uncC->get_sampling_type()) {
      case sampling_mode_no_subsampling:
        *out_chroma = heif_chroma_444;
        break;
      case sampling_mode_422:
        *out_chroma = heif_chroma_422;
        break;
      case sampling_mode_420:
        *out_chroma = heif_chroma_420;
        break;
    }
    *out_colourspace = heif_colorspace_YCbCr;
  }

  if (componentSet == ((1 << component_type_monochrome)) || componentSet == ((1 << component_type_monochrome) | (1 << component_type_alpha))) {
    // mono or mono + alpha input, mono output.
    *out_chroma = heif_chroma_monochrome;
    *out_colourspace = heif_colorspace_monochrome;
  }

  if (componentSet == (1 << component_type_filter_array)) {
    // TODO - we should look up the components
    *out_chroma = heif_chroma_monochrome;
    *out_colourspace = heif_colorspace_monochrome;
  }

  // TODO: more combinations

  if (*out_chroma == heif_chroma_undefined) {
    return Error(heif_error_Unsupported_feature,
                 heif_suberror_Unsupported_data_version,
                 "Could not determine chroma");
  }
  else if (*out_colourspace == heif_colorspace_undefined) {
    return Error(heif_error_Unsupported_feature,
                 heif_suberror_Unsupported_data_version,
                 "Could not determine colourspace");
  }
  else {
    return Error::Ok;
  }
}

bool map_uncompressed_component_to_channel(const std::shared_ptr<const Box_cmpd>& cmpd,
                                           const std::shared_ptr<const Box_uncC>& uncC,
                                           Box_uncC::Component component,
                                           heif_channel* channel)
{
  uint16_t component_index = component.component_index;
  if (isKnownUncompressedFrameConfigurationBoxProfile(uncC)) {
    if (uncC->get_profile() == fourcc("rgb3")) {
      switch (component_index) {
        case 0:
          *channel = heif_channel_R;
          return true;
        case 1:
          *channel = heif_channel_G;
          return true;
        case 2:
          *channel = heif_channel_B;
          return true;
      }
    }
    else if (uncC->get_profile() == fourcc("rgba")) {
      switch (component_index) {
        case 0:
          *channel = heif_channel_R;
          return true;
        case 1:
          *channel = heif_channel_G;
          return true;
        case 2:
          *channel = heif_channel_B;
          return true;
        case 3:
          *channel = heif_channel_Alpha;
          return true;
      }
    }
    else if (uncC->get_profile() == fourcc("abgr")) {
      switch (component_index) {
        case 0:
          *channel = heif_channel_Alpha;
          return true;
        case 1:
          *channel = heif_channel_B;
          return true;
        case 2:
          *channel = heif_channel_G;
          return true;
        case 3:
          *channel = heif_channel_R;
          return true;
      }
    }
  }
  uint16_t component_type = cmpd->get_components()[component_index].component_type;

  switch (component_type) {
    case component_type_monochrome:
      *channel = heif_channel_Y;
      return true;
    case component_type_Y:
      *channel = heif_channel_Y;
      return true;
    case component_type_Cb:
      *channel = heif_channel_Cb;
      return true;
    case component_type_Cr:
      *channel = heif_channel_Cr;
      return true;
    case component_type_red:
      *channel = heif_channel_R;
      return true;
    case component_type_green:
      *channel = heif_channel_G;
      return true;
    case component_type_blue:
      *channel = heif_channel_B;
      return true;
    case component_type_alpha:
      *channel = heif_channel_Alpha;
      return true;
    case component_type_filter_array:
      // TODO: this is just a temporary hack
      *channel = heif_channel_Y;
      return true;
    case component_type_padded:
      return false;
    default:
      return false;
  }
}



static AbstractDecoder* makeDecoder(uint32_t width, uint32_t height, const std::shared_ptr<const Box_cmpd>& cmpd, const std::shared_ptr<const Box_uncC>& uncC)
{
  switch (uncC->get_interleave_type()) {
    case interleave_mode_component:
      return new ComponentInterleaveDecoder(width, height, cmpd, uncC);
    case interleave_mode_pixel:
      return new PixelInterleaveDecoder(width, height, cmpd, uncC);
    case interleave_mode_mixed:
      return new MixedInterleaveDecoder(width, height, cmpd, uncC);
    case interleave_mode_row:
      return new RowInterleaveDecoder(width, height, cmpd, uncC);
    case interleave_mode_tile_component:
      return new TileComponentInterleaveDecoder(width, height, cmpd, uncC);
    default:
      return nullptr;
  }
}


Result<std::shared_ptr<HeifPixelImage>> UncompressedImageCodec::create_image(const std::shared_ptr<const Box_cmpd> cmpd,
                                                                             const std::shared_ptr<const Box_uncC> uncC,
                                                                             uint32_t width,
                                                                             uint32_t height,
                                                                             const heif_security_limits* limits)
{
  auto img = std::make_shared<HeifPixelImage>();
  heif_chroma chroma = heif_chroma_undefined;
  heif_colorspace colourspace = heif_colorspace_undefined;

  Error error = get_heif_chroma_uncompressed(uncC, cmpd, &chroma, &colourspace, nullptr);
  if (error) {
    return error;
  }
  img->create(width, height,
              colourspace,
              chroma);

  for (Box_uncC::Component component : uncC->get_components()) {
    heif_channel channel;
    if (map_uncompressed_component_to_channel(cmpd, uncC, component, &channel)) {
      if (img->has_channel(channel)) {
        return Error{heif_error_Unsupported_feature,
                     heif_suberror_Unspecified,
                     "Cannot generate image with several similar heif_channels."};
      }

      if ((channel == heif_channel_Cb) || (channel == heif_channel_Cr)) {
        if (auto err = img->add_plane(channel, (width / chroma_h_subsampling(chroma)), (height / chroma_v_subsampling(chroma)), component.component_bit_depth,
                                      limits)) {
          return err;
        }
      }
      else {
        if (auto err = img->add_plane(channel, width, height, component.component_bit_depth, limits)) {
          return err;
        }
      }
    }
  }

  return img;
}


Error UncompressedImageCodec::decode_uncompressed_image_tile(const HeifContext* context,
                                                             heif_item_id ID,
                                                             std::shared_ptr<HeifPixelImage>& img,
                                                             uint32_t tile_x0, uint32_t tile_y0)
{
  auto file = context->get_heif_file();
  auto image = context->get_image(ID, false);
  if (!image) {
    return {heif_error_Invalid_input,
            heif_suberror_Nonexisting_item_referenced};
  }

  UncompressedImageCodec::unci_properties properties;
  properties.fill_from_image_item(image);

  auto ispe = properties.ispe;
  auto uncC = properties.uncC;
  auto cmpd = properties.cmpd;

  Error error = check_header_validity(ispe, cmpd, uncC);
  if (error) {
    return error;
  }

  uint32_t tile_width = ispe->get_width() / uncC->get_number_of_tile_columns();
  uint32_t tile_height = ispe->get_height() / uncC->get_number_of_tile_rows();

  Result<std::shared_ptr<HeifPixelImage>> createImgResult = create_image(cmpd, uncC, tile_width, tile_height, context->get_security_limits());
  if (createImgResult.error) {
    return createImgResult.error;
  }

  img = createImgResult.value;


  AbstractDecoder* decoder = makeDecoder(ispe->get_width(), ispe->get_height(), cmpd, uncC);
  if (decoder == nullptr) {
    std::stringstream sstr;
    sstr << "Uncompressed interleave_type of " << ((int) uncC->get_interleave_type()) << " is not implemented yet";
    return Error(heif_error_Unsupported_feature,
                 heif_suberror_Unsupported_data_version,
                 sstr.str());
  }

  decoder->buildChannelList(img);

  DataExtent dataExtent;
  dataExtent.set_from_image_item(file, ID);

  Error result = decoder->decode_tile(dataExtent, properties, img, 0, 0,
                                      ispe->get_width(), ispe->get_height(),
                                      tile_x0, tile_y0);
  delete decoder;
  return result;
}


Error UncompressedImageCodec::check_header_validity(std::optional<const std::shared_ptr<const Box_ispe>> ispe,
                                                    const std::shared_ptr<const Box_cmpd>& cmpd,
                                                    const std::shared_ptr<const Box_uncC>& uncC)
{
  // if we miss a required box, show error

  if (!uncC) {
    return {heif_error_Unsupported_feature,
            heif_suberror_Unsupported_data_version,
            "Missing required uncC box for uncompressed codec"};
  }

  if (!cmpd && (uncC->get_version() != 1)) {
    return {heif_error_Unsupported_feature,
            heif_suberror_Unsupported_data_version,
            "Missing required cmpd or uncC version 1 box for uncompressed codec"};
  }

  if (cmpd) {
    for (const auto& comp : uncC->get_components()) {
      if (comp.component_index > cmpd->get_components().size()) {
        return {heif_error_Invalid_input,
                heif_suberror_Unspecified,
                "Invalid component index in uncC box"};
      }
    }
  }


  if (ispe) {
    if (!*ispe) {
      return {heif_error_Unsupported_feature,
              heif_suberror_Unsupported_data_version,
              "Missing required ispe box for uncompressed codec"};
    }

    if (uncC->get_number_of_tile_rows() > (*ispe)->get_height() ||
        uncC->get_number_of_tile_columns() > (*ispe)->get_width()) {
      return {heif_error_Invalid_input,
              heif_suberror_Unspecified,
              "More tiles than pixels in uncC box"};
    }

    if ((*ispe)->get_height() % uncC->get_number_of_tile_rows() != 0 ||
        (*ispe)->get_width() % uncC->get_number_of_tile_columns() != 0) {
      return {heif_error_Invalid_input,
              heif_suberror_Unspecified,
              "Invalid tile size (image size not a multiple of the tile size)"};
    }
  }

  return Error::Ok;
}


// TODO: this should be deprecated and replaced with the function taking unci_properties/DataExtent
Error UncompressedImageCodec::decode_uncompressed_image(const HeifContext* context,
                                                        heif_item_id ID,
                                                        std::shared_ptr<HeifPixelImage>& img)
{
  // Get the properties for this item
  // We need: ispe, cmpd, uncC
  std::vector<std::shared_ptr<Box>> item_properties;
  Error error = context->get_heif_file()->get_properties(ID, item_properties);
  if (error) {
    return error;
  }

  auto image = context->get_image(ID, false);
  if (!image) {
    return {heif_error_Invalid_input,
            heif_suberror_Nonexisting_item_referenced};
  }

  UncompressedImageCodec::unci_properties properties;
  properties.fill_from_image_item(image);

  auto ispe = properties.ispe;
  auto uncC = properties.uncC;
  auto cmpd = properties.cmpd;

  error = check_header_validity(ispe, cmpd, uncC);
  if (error) {
    return error;
  }

  // check if we support the type of image

  error = uncompressed_image_type_is_supported(uncC, cmpd); // TODO TODO TODO
  if (error) {
    return error;
  }

  assert(ispe);
  uint32_t width = ispe->get_width();
  uint32_t height = ispe->get_height();
  error = check_for_valid_image_size(context->get_security_limits(), width, height);
  if (error) {
    return error;
  }

  Result<std::shared_ptr<HeifPixelImage>> createImgResult = create_image(cmpd, uncC, width, height, context->get_security_limits());
  if (createImgResult.error) {
    return createImgResult.error;
  }
  else {
    img = *createImgResult;
  }

  AbstractDecoder* decoder = makeDecoder(width, height, cmpd, uncC);
  if (decoder == nullptr) {
    std::stringstream sstr;
    sstr << "Uncompressed interleave_type of " << ((int) uncC->get_interleave_type()) << " is not implemented yet";
    return Error(heif_error_Unsupported_feature,
                 heif_suberror_Unsupported_data_version,
                 sstr.str());
  }

  decoder->buildChannelList(img);

  uint32_t tile_width = width / uncC->get_number_of_tile_columns();
  uint32_t tile_height = height / uncC->get_number_of_tile_rows();

  DataExtent dataExtent;
  dataExtent.set_from_image_item(context->get_heif_file(), ID);

  for (uint32_t tile_y0 = 0; tile_y0 < height; tile_y0 += tile_height)
    for (uint32_t tile_x0 = 0; tile_x0 < width; tile_x0 += tile_width) {
      error = decoder->decode_tile(dataExtent, properties, img, tile_x0, tile_y0,
                                   width, height,
                                   tile_x0 / tile_width, tile_y0 / tile_height);
      if (error) {
        delete decoder;
        return error;
      }
    }

  //Error result = decoder->decode(source_data, img);
  delete decoder;
  return Error::Ok;
}


void UncompressedImageCodec::unci_properties::fill_from_image_item(const std::shared_ptr<const ImageItem>& image)
{
  ispe = image->get_property<Box_ispe>();
  cmpd = image->get_property<Box_cmpd>();
  uncC = image->get_property<Box_uncC>();
  cmpC = image->get_property<Box_cmpC>();
  icef = image->get_property<Box_icef>();
}


Result<std::shared_ptr<HeifPixelImage>>
UncompressedImageCodec::decode_uncompressed_image(const UncompressedImageCodec::unci_properties& properties,
                                                  const DataExtent& extent,
                                                  const heif_security_limits* securityLimits)
{
  std::shared_ptr<HeifPixelImage> img;

  const std::shared_ptr<const Box_ispe>& ispe = properties.ispe;
  const std::shared_ptr<const Box_cmpd>& cmpd = properties.cmpd;
  const std::shared_ptr<const Box_uncC>& uncC = properties.uncC;

  Error error = check_header_validity(ispe, cmpd, uncC);
  if (error) {
    return error;
  }

  // check if we support the type of image

  error = uncompressed_image_type_is_supported(uncC, cmpd); // TODO TODO TODO
  if (error) {
    return error;
  }

  assert(ispe);
  uint32_t width = ispe->get_width();
  uint32_t height = ispe->get_height();
  error = check_for_valid_image_size(securityLimits, width, height);
  if (error) {
    return error;
  }

  Result<std::shared_ptr<HeifPixelImage>> createImgResult = create_image(cmpd, uncC, width, height, securityLimits);
  if (createImgResult.error) {
    return createImgResult.error;
  }
  else {
    img = *createImgResult;
  }

  AbstractDecoder* decoder = makeDecoder(width, height, cmpd, uncC);
  if (decoder == nullptr) {
    std::stringstream sstr;
    sstr << "Uncompressed interleave_type of " << ((int) uncC->get_interleave_type()) << " is not implemented yet";
    return Error(heif_error_Unsupported_feature,
                 heif_suberror_Unsupported_data_version,
                 sstr.str());
  }

  decoder->buildChannelList(img);

  uint32_t tile_width = width / uncC->get_number_of_tile_columns();
  uint32_t tile_height = height / uncC->get_number_of_tile_rows();

  for (uint32_t tile_y0 = 0; tile_y0 < height; tile_y0 += tile_height)
    for (uint32_t tile_x0 = 0; tile_x0 < width; tile_x0 += tile_width) {
      error = decoder->decode_tile(extent, properties, img, tile_x0, tile_y0,
                                   width, height,
                                   tile_x0 / tile_width, tile_y0 / tile_height);
      if (error) {
        delete decoder;
        return error;
      }
    }

  //Error result = decoder->decode(source_data, img);
  delete decoder;
  return img;
}


Error fill_cmpd_and_uncC(std::shared_ptr<Box_cmpd>& cmpd,
                         std::shared_ptr<Box_uncC>& uncC,
                         const std::shared_ptr<const HeifPixelImage>& image,
                         const heif_unci_image_parameters* parameters)
{
  uint32_t nTileColumns = parameters->image_width / parameters->tile_width;
  uint32_t nTileRows = parameters->image_height / parameters->tile_height;

  const heif_colorspace colourspace = image->get_colorspace();
  if (colourspace == heif_colorspace_YCbCr) {
    if (!(image->has_channel(heif_channel_Y) && image->has_channel(heif_channel_Cb) && image->has_channel(heif_channel_Cr))) {
      return Error(heif_error_Unsupported_feature,
                   heif_suberror_Unsupported_data_version,
                   "Invalid colourspace / channel combination - YCbCr");
    }
    Box_cmpd::Component yComponent = {component_type_Y};
    cmpd->add_component(yComponent);
    Box_cmpd::Component cbComponent = {component_type_Cb};
    cmpd->add_component(cbComponent);
    Box_cmpd::Component crComponent = {component_type_Cr};
    cmpd->add_component(crComponent);
    uint8_t bpp_y = image->get_bits_per_pixel(heif_channel_Y);
    Box_uncC::Component component0 = {0, bpp_y, component_format_unsigned, 0};
    uncC->add_component(component0);
    uint8_t bpp_cb = image->get_bits_per_pixel(heif_channel_Cb);
    Box_uncC::Component component1 = {1, bpp_cb, component_format_unsigned, 0};
    uncC->add_component(component1);
    uint8_t bpp_cr = image->get_bits_per_pixel(heif_channel_Cr);
    Box_uncC::Component component2 = {2, bpp_cr, component_format_unsigned, 0};
    uncC->add_component(component2);
    if (image->get_chroma_format() == heif_chroma_444) {
      uncC->set_sampling_type(sampling_mode_no_subsampling);
    }
    else if (image->get_chroma_format() == heif_chroma_422) {
      uncC->set_sampling_type(sampling_mode_422);
    }
    else if (image->get_chroma_format() == heif_chroma_420) {
      uncC->set_sampling_type(sampling_mode_420);
    }
    else {
      return Error(heif_error_Unsupported_feature,
                   heif_suberror_Unsupported_data_version,
                   "Unsupported YCbCr sub-sampling type");
    }
    uncC->set_interleave_type(interleave_mode_component);
    uncC->set_block_size(0);
    uncC->set_components_little_endian(false);
    uncC->set_block_pad_lsb(false);
    uncC->set_block_little_endian(false);
    uncC->set_block_reversed(false);
    uncC->set_pad_unknown(false);
    uncC->set_pixel_size(0);
    uncC->set_row_align_size(0);
    uncC->set_tile_align_size(0);
    uncC->set_number_of_tile_columns(nTileColumns);
    uncC->set_number_of_tile_rows(nTileRows);
  }
  else if (colourspace == heif_colorspace_RGB) {
    if (!((image->get_chroma_format() == heif_chroma_444) ||
          (image->get_chroma_format() == heif_chroma_interleaved_RGB) ||
          (image->get_chroma_format() == heif_chroma_interleaved_RGBA) ||
          (image->get_chroma_format() == heif_chroma_interleaved_RRGGBB_BE) ||
          (image->get_chroma_format() == heif_chroma_interleaved_RRGGBB_LE) ||
          (image->get_chroma_format() == heif_chroma_interleaved_RRGGBBAA_BE) ||
          (image->get_chroma_format() == heif_chroma_interleaved_RRGGBBAA_LE))) {
      return Error(heif_error_Unsupported_feature,
                   heif_suberror_Unsupported_data_version,
                   "Unsupported colourspace / chroma combination - RGB");
    }
    Box_cmpd::Component rComponent = {component_type_red};
    cmpd->add_component(rComponent);
    Box_cmpd::Component gComponent = {component_type_green};
    cmpd->add_component(gComponent);
    Box_cmpd::Component bComponent = {component_type_blue};
    cmpd->add_component(bComponent);
    if ((image->get_chroma_format() == heif_chroma_interleaved_RGBA) ||
        (image->get_chroma_format() == heif_chroma_interleaved_RRGGBBAA_BE) ||
        (image->get_chroma_format() == heif_chroma_interleaved_RRGGBBAA_LE) ||
        (image->has_channel(heif_channel_Alpha))) {
      Box_cmpd::Component alphaComponent = {component_type_alpha};
      cmpd->add_component(alphaComponent);
    }
    if ((image->get_chroma_format() == heif_chroma_interleaved_RGB) ||
        (image->get_chroma_format() == heif_chroma_interleaved_RGBA) ||
        (image->get_chroma_format() == heif_chroma_interleaved_RRGGBB_BE) ||
        (image->get_chroma_format() == heif_chroma_interleaved_RRGGBB_LE) ||
        (image->get_chroma_format() == heif_chroma_interleaved_RRGGBBAA_BE) ||
        (image->get_chroma_format() == heif_chroma_interleaved_RRGGBBAA_LE)) {
      uncC->set_interleave_type(interleave_mode_pixel);
      int bpp = image->get_bits_per_pixel(heif_channel_interleaved);
      uint8_t component_align = 1;
      if (bpp == 8) {
        component_align = 0;
      }
      else if (bpp > 8) {
        component_align = 2;
      }
      Box_uncC::Component component0 = {0, (uint8_t) (bpp), component_format_unsigned, component_align};
      uncC->add_component(component0);
      Box_uncC::Component component1 = {1, (uint8_t) (bpp), component_format_unsigned, component_align};
      uncC->add_component(component1);
      Box_uncC::Component component2 = {2, (uint8_t) (bpp), component_format_unsigned, component_align};
      uncC->add_component(component2);
      if ((image->get_chroma_format() == heif_chroma_interleaved_RGBA) ||
          (image->get_chroma_format() == heif_chroma_interleaved_RRGGBBAA_BE) ||
          (image->get_chroma_format() == heif_chroma_interleaved_RRGGBBAA_LE)) {
        Box_uncC::Component component3 = {
            3, (uint8_t) (bpp), component_format_unsigned, component_align};
        uncC->add_component(component3);
      }
    }
    else {
      uncC->set_interleave_type(interleave_mode_component);
      int bpp_red = image->get_bits_per_pixel(heif_channel_R);
      Box_uncC::Component component0 = {0, (uint8_t) (bpp_red), component_format_unsigned, 0};
      uncC->add_component(component0);
      int bpp_green = image->get_bits_per_pixel(heif_channel_G);
      Box_uncC::Component component1 = {1, (uint8_t) (bpp_green), component_format_unsigned, 0};
      uncC->add_component(component1);
      int bpp_blue = image->get_bits_per_pixel(heif_channel_B);
      Box_uncC::Component component2 = {2, (uint8_t) (bpp_blue), component_format_unsigned, 0};
      uncC->add_component(component2);
      if (image->has_channel(heif_channel_Alpha)) {
        int bpp_alpha = image->get_bits_per_pixel(heif_channel_Alpha);
        Box_uncC::Component component3 = {3, (uint8_t) (bpp_alpha), component_format_unsigned, 0};
        uncC->add_component(component3);
      }
    }
    uncC->set_sampling_type(sampling_mode_no_subsampling);
    uncC->set_block_size(0);
    if ((image->get_chroma_format() == heif_chroma_interleaved_RRGGBB_LE) ||
        (image->get_chroma_format() == heif_chroma_interleaved_RRGGBBAA_LE)) {
      uncC->set_components_little_endian(true);
    }
    else {
      uncC->set_components_little_endian(false);
    }
    uncC->set_block_pad_lsb(false);
    uncC->set_block_little_endian(false);
    uncC->set_block_reversed(false);
    uncC->set_pad_unknown(false);
    uncC->set_pixel_size(0);
    uncC->set_row_align_size(0);
    uncC->set_tile_align_size(0);
    uncC->set_number_of_tile_columns(nTileColumns);
    uncC->set_number_of_tile_rows(nTileRows);
  }
  else if (colourspace == heif_colorspace_monochrome) {
    Box_cmpd::Component monoComponent = {component_type_monochrome};
    cmpd->add_component(monoComponent);
    if (image->has_channel(heif_channel_Alpha)) {
      Box_cmpd::Component alphaComponent = {component_type_alpha};
      cmpd->add_component(alphaComponent);
    }
    int bpp = image->get_bits_per_pixel(heif_channel_Y);
    Box_uncC::Component component0 = {0, (uint8_t) (bpp), component_format_unsigned, 0};
    uncC->add_component(component0);
    if (image->has_channel(heif_channel_Alpha)) {
      bpp = image->get_bits_per_pixel(heif_channel_Alpha);
      Box_uncC::Component component1 = {1, (uint8_t) (bpp), component_format_unsigned, 0};
      uncC->add_component(component1);
    }
    uncC->set_sampling_type(sampling_mode_no_subsampling);
    uncC->set_interleave_type(interleave_mode_component);
    uncC->set_block_size(0);
    uncC->set_components_little_endian(false);
    uncC->set_block_pad_lsb(false);
    uncC->set_block_little_endian(false);
    uncC->set_block_reversed(false);
    uncC->set_pad_unknown(false);
    uncC->set_pixel_size(0);
    uncC->set_row_align_size(0);
    uncC->set_tile_align_size(0);
    uncC->set_number_of_tile_columns(nTileColumns);
    uncC->set_number_of_tile_rows(nTileRows);
  }
  else {
    return Error(heif_error_Unsupported_feature,
                 heif_suberror_Unsupported_data_version,
                 "Unsupported colourspace");
  }
  return Error::Ok;
}<|MERGE_RESOLUTION|>--- conflicted
+++ resolved
@@ -273,13 +273,10 @@
         *out_colourspace = heif_colorspace_RGB;
         *out_has_alpha = true;
         return Error::Ok;
-<<<<<<< HEAD
-=======
 
       default:
         return Error(heif_error_Unsupported_feature, heif_suberror_Unsupported_image_type,
                      "unci image has unsupported profile");
->>>>>>> 05f478a0
     }
   }
 
