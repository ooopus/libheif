--- conflicted
+++ resolved
@@ -30,17 +30,16 @@
 add_libheif_test(encode)
 add_libheif_test(region)
 
-<<<<<<< HEAD
 if (WITH_OPENJPH_ENCODER)
     add_libheif_test(encode_htj2k)
 else()
     message(INFO "Disabling HT-JPEG 2000 encoder tests because no HT-JPEG 2000 codec is enabled")
-=======
+endif()
+
 if (WITH_OpenJPEG_ENCODER)
     add_libheif_test(encode_jpeg2000)
 else()
     message(INFO "Disabling JPEG 2000 encoder tests because no JPEG 2000 codec is enabled")
->>>>>>> e4ddcc68
 endif()
 
 if (WITH_UNCOMPRESSED_CODEC)
